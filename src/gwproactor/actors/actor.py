"""Actor: A partial implementation of ActorInterface which supplies the trivial implementations.

SyncThreadActor: An actor which orchestrates starting, stopping and communicating with a passed in
SyncAsyncInteractionThread
"""

from abc import ABC
from typing import Any, cast, Generic, Sequence, TypeVar
from gwproto.data_classes.house_0_names import H0N
from gwproto.data_classes.house_0_layout import House0Layout
from gwproto import Message, ShNode
from result import Result

from gwproactor.proactor_interface import (
    ActorInterface,
    Communicator,
    MonitoredName,
    ServicesInterface,
)
from gwproactor.sync_thread import SyncAsyncInteractionThread


class Actor(ActorInterface, Communicator, ABC):
    _node: ShNode

    def __init__(self, name: str, services: ServicesInterface) -> None:
        self._node = services.hardware_layout.node(name)
        self.layout = cast(House0Layout, services.hardware_layout)
        super().__init__(name, services)

    @property
    def name(self) -> str:
        return self._name

    @property
    def node(self) -> ShNode:
        return self._node
    
    def boss(self) -> ShNode:
        if ".".join(self.node.handle.split(".")[:-1]) == "":
            return self.node

        boss_handle = ".".join(self.node.handle.split(".")[:-1])
        return next(
            n for n in self.layout.nodes.values()
            if n.handle == boss_handle
        )

    def is_boss_of(self, node: ShNode) -> bool:
        immediate_boss = ".".join(node.Handle.split(".")[:-1])
        return immediate_boss == self.node.handle
<<<<<<< HEAD
    
    def direct_reports(self) -> list[ShNode]:
        return [n for n in self.layout.nodes.values() if self.is_boss_of(n)]

    def _send_to(self, dst: ShNode, payload) -> None:
        if dst is None:
            return
        message = Message(Src=self.name, Dst=dst.name, Payload=payload)
        if dst.name in set(self.services._communicators.keys()) | {self.services.name}:
            self.services.send(message)
        elif dst.Name == H0N.admin:
            self.services._links.publish_message(self.services.ADMIN_MQTT, message)
        elif dst.Name == H0N.atn:
            self.services._links.publish_upstream(payload)
        else:
            self.services._links.publish_message(self.services.LOCAL_MQTT, message)

    def log(self, note: str) -> None:
        log_str = f"[{self.name}] {note}"
        self.services.logger.error(log_str)
=======
>>>>>>> d25f7fe1

    def init(self) -> None:
        """Called after constructor so derived functions can be used in setup."""


SyncThreadT = TypeVar("SyncThreadT", bound=SyncAsyncInteractionThread)


class SyncThreadActor(Actor, Generic[SyncThreadT]):
    _sync_thread: SyncAsyncInteractionThread

    def __init__(
        self,
        name: str,
        services: ServicesInterface,
        sync_thread: SyncAsyncInteractionThread,
    ) -> None:
        super().__init__(name, services)
        self._sync_thread = sync_thread

    def process_message(self, message: Message) -> Result[bool, Exception]:
        raise ValueError(
            f"Error. {self.__class__.__name__} does not process any messages. Received {message.Header}"
        )

    def send_driver_message(self, message: Any) -> None:
        self._sync_thread.put_to_sync_queue(message)

    def start(self) -> None:
        self._sync_thread.set_async_loop_and_start(
            self.services.event_loop, self.services.async_receive_queue
        )

    def stop(self) -> None:
        self._sync_thread.request_stop()

    async def join(self) -> None:
        await self._sync_thread.async_join()

    @property
    def monitored_names(self) -> Sequence[MonitoredName]:
        monitored_names = []
        if self._sync_thread.pat_timeout is not None:
            monitored_names.append(
                MonitoredName(self.name, self._sync_thread.pat_timeout)
            )
        return monitored_names<|MERGE_RESOLUTION|>--- conflicted
+++ resolved
@@ -5,10 +5,11 @@
 """
 
 from abc import ABC
-from typing import Any, cast, Generic, Sequence, TypeVar
+from typing import Any, Generic, Sequence, TypeVar, cast
+
+from gwproto import Message, ShNode
+from gwproto.data_classes.house_0_layout import House0Layout
 from gwproto.data_classes.house_0_names import H0N
-from gwproto.data_classes.house_0_layout import House0Layout
-from gwproto import Message, ShNode
 from result import Result
 
 from gwproactor.proactor_interface import (
@@ -49,12 +50,11 @@
     def is_boss_of(self, node: ShNode) -> bool:
         immediate_boss = ".".join(node.Handle.split(".")[:-1])
         return immediate_boss == self.node.handle
-<<<<<<< HEAD
     
     def direct_reports(self) -> list[ShNode]:
         return [n for n in self.layout.nodes.values() if self.is_boss_of(n)]
 
-    def _send_to(self, dst: ShNode, payload) -> None:
+    def _send_to(self, dst: ShNode, payload: Any) -> None:
         if dst is None:
             return
         message = Message(Src=self.name, Dst=dst.name, Payload=payload)
@@ -70,8 +70,6 @@
     def log(self, note: str) -> None:
         log_str = f"[{self.name}] {note}"
         self.services.logger.error(log_str)
-=======
->>>>>>> d25f7fe1
 
     def init(self) -> None:
         """Called after constructor so derived functions can be used in setup."""
