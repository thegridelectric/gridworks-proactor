"""Proactor implementation"""

import asyncio
import sys
import threading
import traceback
import uuid
from typing import (
    Any,
    Dict,
    List,
    Optional,
    Sequence,
    Type,
    TypeVar,
)

import gwproto
from aiohttp.typedefs import Handler as HTTPHandler
from gwproto import Message
from gwproto.data_classes.components.web_server_component import WebServerComponent
from gwproto.data_classes.hardware_layout import HardwareLayout
from gwproto.data_classes.sh_node import ShNode
from gwproto.messages import Ack, EventBase, EventT, Ping, ProblemEvent, ShutdownEvent
from gwproto.named_types.web_server_gt import WebServerGt
from paho.mqtt.client import MQTTMessageInfo
from result import Err, Ok, Result

from gwproactor import ProactorSettings
from gwproactor.external_watchdog import (
    ExternalWatchdogCommandBuilder,
    SystemDWatchdogCommandBuilder,
)
from gwproactor.io_loop import IOLoop
from gwproactor.links import (
    AckWaitInfo,
    AsyncioTimerManager,
    LinkManager,
    LinkManagerTransition,
    Transition,
)
from gwproactor.logger import ProactorLogger
from gwproactor.message import (
    DBGCommands,
    DBGEvent,
    DBGPayload,
    MQTTConnectFailPayload,
    MQTTConnectPayload,
    MQTTDisconnectPayload,
    MQTTProblemsPayload,
    MQTTReceiptPayload,
    MQTTSubackPayload,
    PatWatchdog,
    Shutdown,
)
from gwproactor.persister import PersisterInterface, StubPersister
from gwproactor.proactor_interface import (
    CommunicatorInterface,
    IOLoopInterface,
    MonitoredName,
    Runnable,
    ServicesInterface,
)
from gwproactor.problems import Problems
from gwproactor.stats import ProactorStats
from gwproactor.str_tasks import str_tasks
from gwproactor.watchdog import WatchdogManager
from gwproactor.web_manager import _WebManager

T = TypeVar("T")


class Proactor(ServicesInterface, Runnable):
    _name: str
    _settings: ProactorSettings
    _node: ShNode
    _layout: HardwareLayout
    _logger: ProactorLogger
    _stats: ProactorStats
    _event_persister: PersisterInterface
    _reindex_problems: Optional[Problems] = None
    _loop: Optional[asyncio.AbstractEventLoop] = None
    _receive_queue: Optional[asyncio.Queue[Any]] = None
    _links: LinkManager
    _communicators: Dict[str, CommunicatorInterface]
    _stop_requested: bool
    _stopped: bool
    _tasks: List[asyncio.Task[Any]]
    _io_loop_manager: IOLoop
    _web_manager: _WebManager
    _watchdog: WatchdogManager

    def __init__(
        self,
        name: str,
        settings: ProactorSettings,
        hardware_layout: Optional[HardwareLayout] = None,
    ) -> None:
        self._name = name
        self._settings = settings
        if hardware_layout is None:
            hardware_layout = HardwareLayout(
                layout={
                    "ShNodes": [
                        {
                            "ShNodeId": str(uuid.uuid4()),
                            "Name": self._name,
                            "ActorClass": "NoActor",
                            "TypeName": "spaceheat.node.gt",
                        }
                    ]
                },
                cacs={},
                components={},
                nodes={},
                data_channels={},
                synth_channels={},
            )
        self._layout = hardware_layout
        self._node = self._layout.node(name)
<<<<<<< HEAD
        self._logger = ProactorLogger(
            extra=None, **settings.logging.qualified_logger_names()
        )
=======
        self._logger = self.make_logger(settings)
>>>>>>> bfa2b678
        self._stats = self.make_stats()
        self._event_persister = self.make_event_persister(settings)
        self._logger.lifecycle(f"Proactor <{self._name}> reindexing events")
        reindex_result = self._event_persister.reindex()
        self._logger.lifecycle(
            f"Proactor <{self._name}> reindexing complete.\n"
            f"  {self._event_persister.num_pending} events present for upload, "
            f"using approximately {int(self._event_persister.curr_bytes / 1024)} KB / "
            f"{round(self._event_persister.curr_bytes / 1024 / 1024, 1)} MB "
            f"storage space."
        )
        if reindex_result.is_err():
            self._reindex_problems = reindex_result.err()
            self._logger.error("ERROR in event persister reindex():")
            self._logger.error(reindex_result.err())
        self._links = LinkManager(
            publication_name=self.publication_name,
            subscription_name=self.subscription_name,
            settings=settings,
            logger=self._logger,
            stats=self._stats,
            event_persister=self._event_persister,
            timer_manager=AsyncioTimerManager(),
            ack_timeout_callback=self._process_ack_timeout,
        )
        self._communicators = {}
        self._tasks = []
        self._stop_requested = False
        self._stopped = False
        self._watchdog = WatchdogManager(9, self)
        self.add_communicator(self._watchdog)
        self._io_loop_manager = IOLoop(self)
        self.add_communicator(self._io_loop_manager)
        self._web_manager = _WebManager(self)
        self.add_communicator(self._web_manager)
        for config in self._layout.get_components_by_type(WebServerComponent):
            self._web_manager.add_web_server_config(
                name=config.web_server_gt.Name,
                host=config.web_server_gt.Host,
                port=config.web_server_gt.Port,
                **config.web_server_gt.Kwargs,
            )

    @classmethod
    def make_stats(cls) -> ProactorStats:
        return ProactorStats()

    @classmethod
    def make_logger(cls, settings: ProactorSettings) -> ProactorLogger:
        return ProactorLogger(**settings.logging.qualified_logger_names())

    @classmethod
    def make_event_persister(cls, settings: ProactorSettings) -> PersisterInterface:  # noqa: ARG003
        return StubPersister()

    def send(self, message: Message[Any]) -> None:
        if self._receive_queue is None:
            raise RuntimeError("ERROR. send() called before Proactor started.")
        if not isinstance(message.Payload, PatWatchdog):
            self._logger.message_summary(
                direction="OUT internal",
                src=message.Header.Src,
                dst=message.Header.Dst,
                topic=f"{message.Header.Src}/to/{message.Header.Dst}/{message.Header.MessageType}",
                payload_object=message.Payload,
                message_id=message.Header.MessageId,
            )
        self._receive_queue.put_nowait(message)

    def send_threadsafe(self, message: Message[Any]) -> None:
        if self._loop is None or self._receive_queue is None:
            raise RuntimeError(
                "ERROR. send_threadsafe() called before Proactor started."
            )
        self._loop.call_soon_threadsafe(self._receive_queue.put_nowait, message)

    def get_communicator(self, name: str) -> Optional[CommunicatorInterface]:
        return self._communicators.get(name, None)

    def get_communicator_as_type(self, name: str, type_: Type[T]) -> Optional[T]:
        communicator = self.get_communicator(name)
        if communicator is not None and not isinstance(communicator, type_):
            raise ValueError(
                f"ERROR. Communicator <{name}> has type {type(communicator)} not {type_}"
            )
        return communicator

    @property
    def name(self) -> str:
        return self._name

    @property
    def publication_name(self) -> str:
        return self._name

    @property
    def subscription_name(self) -> str:
        return ""

    @property
    def monitored_names(self) -> Sequence[MonitoredName]:
        return []

    @property
    def settings(self) -> ProactorSettings:
        return self._settings

    @property
    def logger(self) -> ProactorLogger:
        return self._logger

    @property
    def stats(self) -> ProactorStats:
        return self._stats

    @property
    def links(self) -> LinkManager:
        return self._links

    def publish_message(
        self, link_name: str, message: Message[Any], qos: int = 0, context: Any = None
    ) -> MQTTMessageInfo:
        return self._links.publish_message(link_name, message, qos, context)

    @property
    def event_persister(self) -> PersisterInterface:
        return self._event_persister

    @property
    def io_loop_manager(self) -> IOLoopInterface:
        return self._io_loop_manager

    def add_web_server_config(
        self, name: str, host: str, port: int, **kwargs: Any
    ) -> None:
        self._web_manager.add_web_server_config(
            name=name, host=host, port=port, **kwargs
        )

    def add_web_route(
        self,
        server_name: str,
        method: str,
        path: str,
        handler: HTTPHandler,
        **kwargs: Any,
    ) -> None:
        self._web_manager.add_web_route(
            server_name=server_name, method=method, path=path, handler=handler, **kwargs
        )

    def get_web_server_route_strings(self) -> dict[str, list[str]]:
        return self._web_manager.get_route_strings()

    def get_web_server_configs(self) -> dict[str, WebServerGt]:
        return self._web_manager.get_configs()

    @property
    def hardware_layout(self) -> HardwareLayout:
        return self._layout

    @property
    def services(self) -> "ServicesInterface":
        return self

    def get_external_watchdog_builder_class(
        self,
    ) -> type[ExternalWatchdogCommandBuilder]:
        return SystemDWatchdogCommandBuilder

    @property
    def upstream_client(self) -> str:
        return self._links.upstream_client

    @property
    def downstream_client(self) -> str:
        return self._links.downstream_client

    def _send(self, message: Message[Any]) -> None:
        self.send(message)

    def generate_event(self, event: EventT) -> Result[bool, Exception]:
        return self._links.generate_event(event)

    def _process_ack_timeout(self, wait_info: AckWaitInfo) -> None:
        self._logger.message_enter(
            "++Proactor._process_ack_timeout %s", wait_info.message_id
        )
        path_dbg = 0
        result = self._links.process_ack_timeout(wait_info)
        if result.is_ok():
            path_dbg |= 0x00000001
            if result.value.deactivated():
                path_dbg |= 0x00000002
                self._derived_recv_deactivated(result.value)
        else:
            path_dbg |= 0x00000004
            self._report_error(result.err(), msg="Proactor._process_ack_timeout")
        self._logger.message_exit(
            "--Proactor._process_ack_timeout path:0x%08X", path_dbg
        )

    def _process_ack(self, link_name: str, message_id: str) -> None:
        self._links.process_ack(link_name, message_id)

    def _process_dbg(self, dbg: DBGPayload) -> None:
        self._logger.path("++_process_dbg")
        path_dbg = 0
        count_dbg = 0
        for logger_name in ["message_summary", "lifecycle", "comm_event"]:
            requested_level = getattr(dbg.Levels, logger_name)
            if requested_level > -1:
                path_dbg |= 0x00000001
                count_dbg += 1
                logger = getattr(self._logger, logger_name + "_logger")
                old_level = logger.getEffectiveLevel()
                logger.setLevel(requested_level)
                self._logger.debug(
                    "%s logger level %s -> %s",
                    logger_name,
                    old_level,
                    logger.getEffectiveLevel(),
                )
        match dbg.Command:
            case DBGCommands.show_subscriptions:
                path_dbg |= 0x00000002
                self._links.log_subscriptions("message")
            case _:
                path_dbg |= 0x00000004
        self.generate_event(
            DBGEvent(Command=dbg, Path=f"0x{path_dbg:08X}", Count=count_dbg, Msg="")
        )
        self._logger.path("--_process_dbg  path:0x%08X  count:%d", path_dbg, count_dbg)

    def add_communicator(self, communicator: CommunicatorInterface) -> None:
        if communicator.name in self._communicators:
            raise ValueError(
                f"ERROR. Communicator with name [{communicator.name}] already present"
            )
        self._communicators[communicator.name] = communicator
        for monitored in communicator.monitored_names:
            self._watchdog.add_monitored_name(monitored)

    @property
    def async_receive_queue(self) -> Optional[asyncio.Queue[Any]]:
        return self._receive_queue

    @property
    def event_loop(self) -> Optional[asyncio.AbstractEventLoop]:
        return self._loop

    async def process_messages(self) -> None:
        if self._receive_queue is None:
            raise RuntimeError(
                "ERROR. process_messages() called before Proactor started."
            )
        try:
            self._start_processing_messages()
            while not self._stop_requested:
                message = await self._receive_queue.get()
                if not self._stop_requested:
                    await self.process_message(message)
                self._receive_queue.task_done()
        except Exception as e:
            if not isinstance(e, asyncio.exceptions.CancelledError):
                self._logger.exception("ERROR in process_message")
                self._logger.error("Stopping proactor")  # noqa: TRY400
                try:
                    self.generate_event(
                        ShutdownEvent(
                            Reason=(
                                f"ERROR in process_message {e}\n"
                                f"{traceback.format_exception(e)}"
                            )
                        )
                    )
                except:  # noqa: E722
                    self._logger.exception("ERROR generating exception event")

        try:
            self.stop()
        except:  # noqa: E722
            self._logger.exception("ERROR stopping proactor")

    def add_task(self, task: asyncio.Task[Any]) -> None:
        self._tasks.append(task)

    def start_tasks(self) -> None:
        self._tasks = [
            asyncio.create_task(self.process_messages(), name="process_messages"),
            *self._links.start_ping_tasks(),
        ]
        self._start_derived_tasks()

    def _start_derived_tasks(self) -> None:
        pass

    def _derived_process_message(self, message: Message[Any]) -> None:
        pass

    def _derived_process_mqtt_message(
        self, message: Message[MQTTReceiptPayload], decoded: Message[Any]
    ) -> None:
        pass

    @classmethod
    def _second_caller(cls) -> str:
        try:
            # noinspection PyProtectedMember,PyUnresolvedReferences
            return sys._getframe(2).f_back.f_code.co_name  # type: ignore[union-attr] # noqa: SLF001
        except Exception as e:  # noqa: BLE001
            return f"[ERROR extracting caller of _report_errors: {e}"

    def _report_error(self, error: Exception, msg: str = "") -> Result[bool, Exception]:
        try:
            if not msg:
                msg = self._second_caller()
            self._report_errors([error], msg)
        except Exception as e2:  # noqa: BLE001
            return Err(e2)
        return Ok()

    def _report_errors(
        self, errors: Sequence[Exception], msg: str = ""
    ) -> Result[bool, Exception]:
        try:
            if not msg:
                msg = self._second_caller()
            self.generate_event(Problems(errors=errors).problem_event(msg))
        except Exception as e2:  # noqa: BLE001
            return Err(e2)
        return Ok()

    def _start_processing_messages(self) -> None:
        """Hook for processing before any messages are pulled from queue"""

    async def process_message(self, message: Message[Any]) -> None:  # noqa: C901, PLR0912
        if not isinstance(message.Payload, PatWatchdog):
            self._logger.message_enter(
                "++Proactor.process_message %s/%s",
                message.Header.Src,
                message.Header.MessageType,
            )
        path_dbg = 0
        if not isinstance(message.Payload, (MQTTReceiptPayload, PatWatchdog)):
            path_dbg |= 0x00000001
            self._logger.message_summary(
                direction="IN  internal",
                src=message.src(),
                dst=message.dst(),
                topic=f"{message.src()}/to/{message.dst()}/{message.Header.MessageType}",
                payload_object=message.Payload,
                message_id=message.Header.MessageId,
            )
        self._stats.add_message(message)
        match message.Payload:
            case MQTTReceiptPayload():
                path_dbg |= 0x00000002
                self._process_mqtt_message(message)
            case MQTTConnectPayload():
                path_dbg |= 0x00000004
                self._process_mqtt_connected(message)
            case MQTTDisconnectPayload():
                path_dbg |= 0x00000008
                self._process_mqtt_disconnected(message)
            case MQTTConnectFailPayload():
                path_dbg |= 0x00000010
                self._process_mqtt_connect_fail(message)
            case MQTTSubackPayload():
                path_dbg |= 0x00000020
                self._process_mqtt_suback(message)
            case MQTTProblemsPayload():
                path_dbg |= 0x00000040
                self._process_mqtt_problems(message)
            case PatWatchdog():
                path_dbg |= 0x00000080
                self._watchdog.process_message(message)
            case Shutdown():
                path_dbg |= 0x00000100
                self._process_shutdown_message(message)
            case EventBase():
                path_dbg |= 0x00000200
                self.generate_event(message.Payload)
            case _:
                path_dbg |= 0x00000400
                self._derived_process_message(message)
        if not isinstance(message.Payload, PatWatchdog):
            self._logger.message_exit(
                "--Proactor.process_message  path:0x%08X", path_dbg
            )

    def _decode_mqtt_message(
        self, mqtt_payload: MQTTReceiptPayload
    ) -> Result[Message[Any], Exception]:
        try:
            result = Ok(
                self._links.decode(
                    mqtt_payload.client_name,
                    mqtt_payload.message.topic,
                    mqtt_payload.message.payload,
                )
            )
        except Exception as e:
            self._logger.exception("ERROR decoding [%s]", mqtt_payload)
            clip_len = 70
            self.generate_event(
                ProblemEvent(
                    ProblemType=gwproto.messages.Problems.warning,
                    Summary=f"Decoding error topic [{mqtt_payload.message.topic}]  error [{type(e)}]",
                    Details=(
                        f"Topic: {mqtt_payload.message.topic}\n"
                        f"Message: {mqtt_payload.message.payload[:clip_len]!r}"
                        f"{'...' if len(mqtt_payload.message.payload) > clip_len else ''}\n"
                        f"{traceback.format_exception(e)}\n"
                        f"Exception: {e}"
                    ),
                )
            )
            result = Err(e)
        return result

    def _process_mqtt_message(
        self, mqtt_receipt_message: Message[MQTTReceiptPayload]
    ) -> Result[Message[Any], Exception]:
        self._logger.path(
            "++Proactor._process_mqtt_message %s/%s",
            mqtt_receipt_message.Header.Src,
            mqtt_receipt_message.Header.MessageType,
        )
        path_dbg = 0
        self._stats.add_mqtt_message(mqtt_receipt_message)
        decode_result = self._decode_mqtt_message(mqtt_receipt_message.Payload)
        if decode_result.is_ok():
            path_dbg |= 0x00000001
            decoded_message = decode_result.value
            self._stats.add_decoded_mqtt_message_type(
                mqtt_receipt_message.Payload.client_name, decoded_message.message_type()
            )
            if self._logger.message_summary_enabled:
                if isinstance(decoded_message.Payload, Ack):
                    message_id = decoded_message.Payload.AckMessageID
                else:
                    message_id = decoded_message.Header.MessageId
                self._logger.message_summary(
                    direction="IN  mqtt    ",
                    src=decoded_message.src(),
                    dst=decoded_message.dst(),
                    topic=mqtt_receipt_message.Payload.message.topic,
                    payload_object=decoded_message.Payload,
                    message_id=message_id,
                )
            link_mgr_results = self._links.process_mqtt_message(mqtt_receipt_message)
            if link_mgr_results.is_ok():
                path_dbg |= 0x00000002
                if link_mgr_results.value.recv_activated():
                    path_dbg |= 0x00000004
                    self._derived_recv_activated(link_mgr_results.value)
            else:
                path_dbg |= 0x00000008
                self._report_error(
                    link_mgr_results.err(),
                    "_process_mqtt_message/_link_states.process_mqtt_message",
                )
            match decoded_message.Payload:
                case Ack():
                    path_dbg |= 0x00000010
                    self._process_ack(
                        mqtt_receipt_message.Payload.client_name,
                        decoded_message.Payload.AckMessageID,
                    )
                case Ping():
                    path_dbg |= 0x00000020
                case DBGPayload():
                    path_dbg |= 0x00000040
                    self._process_dbg(decoded_message.Payload)
                case _:
                    path_dbg |= 0x00000080
                    self._derived_process_mqtt_message(
                        mqtt_receipt_message, decoded_message
                    )
            if decoded_message.Header.AckRequired:
                path_dbg |= 0x00000100
                self._links.send_ack(
                    mqtt_receipt_message.Payload.client_name, decoded_message
                )
        self._logger.path(
            "--Proactor._process_mqtt_message:%s  path:0x%08X",
            int(decode_result.is_ok()),
            path_dbg,
        )
        return decode_result

    def _process_mqtt_connected(self, message: Message[MQTTConnectPayload]) -> None:
        result = self._links.process_mqtt_connected(message)
        if result.is_err():
            self._report_error(result.err(), "_process_mqtt_connected")

    # noinspection PyMethodMayBeStatic,PyUnusedLocal
    def _derived_recv_deactivated(
        self,
        transition: LinkManagerTransition,  # noqa: ARG002
    ) -> Result[bool, Exception]:
        return Ok()

    # noinspection PyMethodMayBeStatic,PyUnusedLocal
    def _derived_recv_activated(
        self,
        transition: Transition,  # noqa: ARG002
    ) -> Result[bool, Exception]:
        return Ok()

    def _process_mqtt_disconnected(
        self, message: Message[MQTTDisconnectPayload]
    ) -> Result[bool, Exception]:
        link_mgr_result = self._links.process_mqtt_disconnected(message)
        if link_mgr_result.is_ok() and link_mgr_result.value.recv_deactivated():
            result = self._derived_recv_deactivated(link_mgr_result.value)
        else:
            result = Err(link_mgr_result.err())
        return result

    def _process_mqtt_connect_fail(
        self, message: Message[MQTTConnectFailPayload]
    ) -> Result[bool, Exception]:
        return self._links.process_mqtt_connect_fail(message)

    def _process_mqtt_suback(
        self, message: Message[MQTTSubackPayload]
    ) -> Result[bool, Exception]:
        self._logger.path(
            "++Proactor._process_mqtt_suback client:%s", message.Payload.client_name
        )
        path_dbg = 0
        link_mgr_result = self._links.process_mqtt_suback(message)
        if link_mgr_result.is_ok():
            path_dbg |= 0x00000001
            if link_mgr_result.value.recv_activated():
                path_dbg |= 0x00000002
                result = self._derived_recv_activated(link_mgr_result.value)
            else:
                path_dbg |= 0x00000004
                result = Ok(value=True)
        else:
            path_dbg |= 0x00000008
            result = Err(link_mgr_result.err())
        self._logger.path(
            "--Proactor._process_mqtt_suback:%d  path:0x%08X",
            result.is_ok(),
            path_dbg,
        )
        return result

    def _process_mqtt_problems(
        self, message: Message[MQTTProblemsPayload]
    ) -> Result[bool, Exception]:
        self.generate_event(
            ProblemEvent(
                ProblemType=gwproto.messages.Problems.error,
                Summary=f"Error in mqtt event loop for client [{message.Payload.client_name}]",
                Details=(
                    f"{message.Payload.problems}\n"
                    f"{message.Payload.problems.error_traceback_str()}"
                ),
            )
        )
        return Ok()

    def _process_shutdown_message(self, message: Message[Shutdown]) -> None:
        self._stop_requested = True
        self.generate_event(ShutdownEvent(Reason=message.Payload.Reason))
        self._logger.lifecycle(
            f"Shutting down due to ShutdownMessage, [{message.Payload.Reason}]"
        )

    def _pre_child_start(self) -> None:
        """Hook into _start() for derived classes, prior to starting
        communicators and tasks.
        """

    def _start(self) -> None:
        self._loop = asyncio.get_running_loop()
        self._receive_queue = asyncio.Queue()
        self._links.start(self._loop, self._receive_queue)
        if self._reindex_problems is not None:
            self.generate_event(
                self._reindex_problems.problem_event("Startup event reindex() problems")
            )
        self._reindex_problems = None
        self._pre_child_start()
        for communicator in self._communicators.values():
            if isinstance(communicator, Runnable):
                communicator.start()
        self.start_tasks()

    async def run_forever(self) -> None:
        self._start()
        await self.join()

    def run_in_thread(self, *, daemon: bool = True) -> threading.Thread:
        async def _async_run_forever() -> None:
            try:
                await self.run_forever()

            finally:
                self.stop()

        def _run_forever() -> None:
            asyncio.run(_async_run_forever())

        thread = threading.Thread(target=_run_forever, daemon=daemon)
        thread.start()
        return thread

    def start(self) -> None:
        raise RuntimeError("ERROR. Proactor must be started by awaiting run_forever()")

    def stop(self) -> None:
        self._stop_requested = True
        for task in self._tasks:
            if not task.done():
                task.cancel()
        self._links.stop()
        for communicator in self._communicators.values():
            if isinstance(communicator, Runnable):
                try:  # noqa: SIM105
                    communicator.stop()
                except:  # noqa: E722, S110
                    pass

    async def join(self) -> None:
        self._logger.lifecycle("++Proactor.join()  proactor: <%s>", self.name)
        if self._stopped:
            self._logger.lifecycle(
                "--Proactor.join()  proactor: <%s>  (already stopped)", self.name
            )
            return
        if self._loop is None:
            raise ValueError("Proactor cannot be joined until it is started")
        self._logger.lifecycle(str_tasks(self._loop, "Proactor.join() - all tasks"))
        running: set[asyncio.Task[Any]] = set(self._tasks)
        for communicator in self._communicators.values():
            communicator_name = communicator.name
            if isinstance(communicator, Runnable):
                running.add(
                    self._loop.create_task(
                        communicator.join(), name=f"{communicator_name}.join"
                    )
                )

        try:
            while running:
                self._logger.lifecycle(
                    str_tasks(self._loop, "WAITING FOR", tasks=running)
                )
                done, running = await asyncio.wait(
                    running, return_when="FIRST_COMPLETED"
                )
                self._logger.lifecycle(str_tasks(self._loop, tag="DONE", tasks=done))
                self._logger.lifecycle(
                    str_tasks(self._loop, tag="PENDING", tasks=running)
                )
                for task in done:
                    if not task.cancelled() and (exception := task.exception()):
                        self._logger.error(
                            "EXCEPTION in task <%(name)s?>  <%(exception)s>",
                            {
                                "name": task.get_name(),
                                "exception": exception,
                            },
                        )
                        self._logger.error(traceback.format_tb(exception.__traceback__))
            self._stopped = True
        except Exception:
            self._logger.exception("ERROR in Proactor.join")
        self._logger.lifecycle("--Proactor.join()  proactor: <%s>", self.name)<|MERGE_RESOLUTION|>--- conflicted
+++ resolved
@@ -118,13 +118,7 @@
             )
         self._layout = hardware_layout
         self._node = self._layout.node(name)
-<<<<<<< HEAD
-        self._logger = ProactorLogger(
-            extra=None, **settings.logging.qualified_logger_names()
-        )
-=======
         self._logger = self.make_logger(settings)
->>>>>>> bfa2b678
         self._stats = self.make_stats()
         self._event_persister = self.make_event_persister(settings)
         self._logger.lifecycle(f"Proactor <{self._name}> reindexing events")
